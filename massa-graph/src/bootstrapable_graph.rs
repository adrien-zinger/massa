--- conflicted
+++ resolved
@@ -1,8 +1,4 @@
-<<<<<<< HEAD
-use massa_hash::HashDeserializer;
-=======
 use crate::export_active_block::ExportActiveBlock;
->>>>>>> 47d0e236
 use massa_models::{
     clique::{Clique, CliqueDeserializer, CliqueSerializer},
     prehash::{Map, Set},
@@ -19,19 +15,6 @@
 };
 use serde::{Deserialize, Serialize};
 
-<<<<<<< HEAD
-use crate::{
-    export_active_block::{
-        ExportActiveBlock, ExportActiveBlockDeserializer, ExportActiveBlockSerializer,
-    },
-    ledger::{
-        ConsensusLedgerSubset, ConsensusLedgerSubsetDeserializer, ConsensusLedgerSubsetSerializer,
-    },
-};
-use std::ops::Bound::Included;
-
-=======
->>>>>>> 47d0e236
 /// Bootstrap graph
 #[derive(Debug, Clone, Serialize, Deserialize)]
 pub struct BootstrapableGraph {
@@ -149,14 +132,8 @@
         for clique in &value.max_cliques {
             self.clique_serializer.serialize(clique, buffer)?;
         }
-<<<<<<< HEAD
-        self.consensus_ledger_subset_serializer
-            .serialize(&value.ledger, buffer)?;
-        Ok(())
-=======
 
         Ok(res)
->>>>>>> 47d0e236
     }
 }
 
@@ -217,7 +194,6 @@
     }
 }
 
-<<<<<<< HEAD
 impl Deserializer<BootstrapableGraph> for BootstrapableGraphDeserializer {
     /// ## Example
     /// ```rust
@@ -335,25 +311,10 @@
                         }),
                     ),
                 ),
-                context("Failed ledger deserialization", |input| {
-                    self.consensus_ledger_data_deserializer.deserialize(input)
-                }),
             )),
         )
         .map(
-            |(
-=======
-        Ok((
-            BootstrapableGraph {
->>>>>>> 47d0e236
-                active_blocks,
-                best_parents,
-                latest_final_blocks_periods,
-                gi_head,
-                max_cliques,
-<<<<<<< HEAD
-                ledger,
-            )| {
+            |(active_blocks, best_parents, latest_final_blocks_periods, gi_head, max_cliques)| {
                 BootstrapableGraph {
                     active_blocks: active_blocks
                         .into_iter()
@@ -366,10 +327,7 @@
                         .map(|(id, set)| (id, set.into_iter().collect()))
                         .collect(),
                     max_cliques,
-                    ledger,
                 }
-=======
->>>>>>> 47d0e236
             },
         )
         .parse(buffer)
