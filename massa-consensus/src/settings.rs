--- conflicted
+++ resolved
@@ -125,14 +125,10 @@
 #[cfg(test)]
 const POS_LOCK_CYCLES: u64 = 1;
 
-<<<<<<< HEAD
 pub const MAX_GAS_PER_BLOCK: u64 = 10;
 
 /// Consensus configuration
 /// Assumes thread_count >= 1, t0_millis >= 1, t0_millis % thread_count == 0
-=======
-/// Consensus user-settings (that could be changes in `config.toml` file without rebuilding the binary)
->>>>>>> 39b5f0fb
 #[derive(Debug, Deserialize, Serialize, Clone)]
 pub struct ConsensusSettings {
     /// Staking private keys
