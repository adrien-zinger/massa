[package]
name = "massa_bootstrap"
version = "0.1.0"
authors = ["Massa Labs <info@massa.net>"]
edition = "2021"

# See more keys and their definitions at https://doc.rust-lang.org/cargo/reference/manifest.html

[dependencies]
async-speed-limit = { git = "https://github.com/adrien-zinger/async-speed-limit", rev = "36d79e0", features = ["default", "tokio"] }
displaydoc = "0.2"
futures = "0.3"
num_enum = "0.5"
nom = "7.1"
rand = "0.8"
serde = { version = "1.0", features = ["derive"] }
serde_json = "1.0"
thiserror = "1.0"
parking_lot = "0.12"
tokio = { version = "1.11", features = ["full"] }
tracing = "0.1"

# custom modules
massa_async_pool = { path = "../massa-async-pool" }
massa_consensus_exports = { path = "../massa-consensus-exports" }
massa_final_state = { path = "../massa-final-state" }
massa_graph = { path = "../massa-graph" }
massa_hash = { path = "../massa-hash" }
massa_ledger_exports = { path = "../massa-ledger-exports" }
massa_logging = { path = "../massa-logging" }
massa_models = { path = "../massa-models" }
massa_network_exports = { path = "../massa-network-exports" }
massa_proof_of_stake_exports = { path = "../massa-proof-of-stake-exports" }
massa_serialization = { path = "../massa-serialization" }
massa_signature = { path = "../massa-signature" }
massa_time = { path = "../massa-time" }

[dev-dependencies]
bitvec = { version = "0.22", features = ["serde"] }
serial_test = "0.5"
massa_final_state = { path = "../massa-final-state", features = ["testing"] }
massa_async_pool = { path = "../massa-async-pool", features = ["testing"] }
massa_ledger_worker = { path = "../massa-ledger-worker", features = [
    "testing",
] }
lazy_static = "1.4.0"


# for more information on what are the following features used for, see the cargo.toml at workspace level
[features]
instrument = [
    "tokio/tracing",
    "massa_consensus_exports/instrument",
    "massa_graph/instrument",
    "massa_models/instrument",
    "massa_network_exports/instrument",
    "massa_proof_of_stake_exports/instrument",
    "massa_time/instrument",
]
testing = [
    "massa_final_state/testing",
    "massa_ledger_worker/testing",
    "massa_async_pool/testing",
]
<<<<<<< HEAD
sandbox = ["massa_async_pool/sandbox", "massa_final_state/sandbox"]
=======
sandbox = [
    "massa_async_pool/sandbox",
    "massa_consensus_exports/sandbox",
    "massa_final_state/sandbox",
    "massa_models/sandbox",
    "massa_proof_of_stake_exports/sandbox",
]
>>>>>>> 935192c0
<|MERGE_RESOLUTION|>--- conflicted
+++ resolved
@@ -62,14 +62,10 @@
     "massa_ledger_worker/testing",
     "massa_async_pool/testing",
 ]
-<<<<<<< HEAD
-sandbox = ["massa_async_pool/sandbox", "massa_final_state/sandbox"]
-=======
 sandbox = [
     "massa_async_pool/sandbox",
     "massa_consensus_exports/sandbox",
     "massa_final_state/sandbox",
     "massa_models/sandbox",
     "massa_proof_of_stake_exports/sandbox",
-]
->>>>>>> 935192c0
+]