use std::{
    collections::{hash_map, HashMap},
    net::{IpAddr, SocketAddr},
    sync::Arc,
    time::{Duration, Instant},
};

use futures::stream::FuturesUnordered;
use futures::StreamExt;
use massa_async_pool::AsyncMessageId;
use massa_consensus_exports::{ConsensusCommandSender, ConsensusController};
use massa_final_state::{FinalState, StateChanges};
use massa_graph::BootstrapableGraph;
use massa_ledger_exports::get_address_from_key;
use massa_logging::massa_trace;
use massa_models::{slot::Slot, version::Version, block::BlockId};
use massa_network_exports::{BootstrapPeers, NetworkCommandSender};
use massa_signature::KeyPair;
use massa_time::MassaTime;
use parking_lot::RwLock;
use tokio::{sync::mpsc, task::JoinHandle};
use tracing::{debug, info, warn};

use crate::{
    error::BootstrapError,
    messages::{BootstrapClientMessage, BootstrapServerMessage},
    server_binder::BootstrapServerBinder,
    BootstrapConfig, Establisher,
};

/// handle on the bootstrap server
pub struct BootstrapManager {
    join_handle: JoinHandle<Result<(), BootstrapError>>,
    manager_tx: mpsc::Sender<()>,
}

impl BootstrapManager {
    /// stop the bootstrap server
    pub async fn stop(self) -> Result<(), BootstrapError> {
        massa_trace!("bootstrap.lib.stop", {});
        if self.manager_tx.send(()).await.is_err() {
            warn!("bootstrap server already dropped");
        }
        let _ = self.join_handle.await?;
        Ok(())
    }
}

#[allow(clippy::too_many_arguments)]
/// TODO merging the command senders into one channel structure may allow removing that allow
///
/// start a bootstrap server.
/// Once your node will be ready, you may want other to bootstrap from you.
pub async fn start_bootstrap_server(
    consensus_controller: Box<dyn ConsensusController>,
    consensus_command_sender: ConsensusCommandSender,
    network_command_sender: NetworkCommandSender,
    final_state: Arc<RwLock<FinalState>>,
    bootstrap_config: BootstrapConfig,
    establisher: Establisher,
    keypair: KeyPair,
    compensation_millis: i64,
    version: Version,
) -> Result<Option<BootstrapManager>, BootstrapError> {
    massa_trace!("bootstrap.lib.start_bootstrap_server", {});
    if let Some(bind) = bootstrap_config.bind {
        let (manager_tx, manager_rx) = mpsc::channel::<()>(1);
        let join_handle = tokio::spawn(async move {
            BootstrapServer {
                consensus_controller,
                consensus_command_sender,
                network_command_sender,
                final_state,
                establisher,
                manager_rx,
                bind,
                keypair,
                compensation_millis,
                version,
                ip_hist_map: HashMap::with_capacity(bootstrap_config.ip_list_max_size),
                bootstrap_config,
            }
            .run()
            .await
        });
        Ok(Some(BootstrapManager {
            join_handle,
            manager_tx,
        }))
    } else {
        Ok(None)
    }
}

struct BootstrapServer {
    consensus_controller: Box<dyn ConsensusController>,
    consensus_command_sender: ConsensusCommandSender,
    network_command_sender: NetworkCommandSender,
    final_state: Arc<RwLock<FinalState>>,
    establisher: Establisher,
    manager_rx: mpsc::Receiver<()>,
    bind: SocketAddr,
    keypair: KeyPair,
    bootstrap_config: BootstrapConfig,
    compensation_millis: i64,
    version: Version,
    ip_hist_map: HashMap<IpAddr, Instant>,
}

impl BootstrapServer {
    pub async fn run(mut self) -> Result<(), BootstrapError> {
        debug!("starting bootstrap server");
        massa_trace!("bootstrap.lib.run", {});
        let mut listener = self.establisher.get_listener(self.bind).await?;
        let mut bootstrap_sessions = FuturesUnordered::new();
        //let cache_timeout = self.bootstrap_config.cache_duration.to_duration();
        // let mut bootstrap_data: Option<(
        //     BootstrapableGraph,
        //     BootstrapPeers,
        //     Arc<RwLock<FinalState>>,
        // )> = None;
        //let cache_timer = sleep(cache_timeout);
        let per_ip_min_interval = self.bootstrap_config.per_ip_min_interval.to_duration();
        //tokio::pin!(cache_timer);
        /*
            select! without the "biased" modifier will randomly select the 1st branch to check,
            then will check the next ones in the order they are written.
            We choose this order:
                * manager commands to avoid waiting too long to stop in case of contention
                * cache timeout to avoid skipping timeouts cleanup tasks (they are relatively rare)
                * bootstrap sessions (rare)
                * listener: most frequent => last
        */
        loop {
            massa_trace!("bootstrap.lib.run.select", {});
            tokio::select! {
                // managed commands
                _ = self.manager_rx.recv() => {
                    massa_trace!("bootstrap.lib.run.select.manager", {});
                    break
                },

                // cache cleanup timeout
                // _ = &mut cache_timer, if bootstrap_data.is_some() => {
                //     massa_trace!("bootstrap.lib.run.cache_unload", {});
                //     bootstrap_data = None;
                // }

                // bootstrap session finished
                Some(_) = bootstrap_sessions.next() => {
                    println!("DEBUG: Session finished len = {:#?}", bootstrap_sessions.len());
                    massa_trace!("bootstrap.session.finished", {"active_count": bootstrap_sessions.len()});
                }

                // listener
                Ok((dplx, remote_addr)) = listener.accept() => if bootstrap_sessions.len() < self.bootstrap_config.max_simultaneous_bootstraps.try_into().map_err(|_| BootstrapError::GeneralError("Fail to convert u32 to usize".to_string()))? {

                    massa_trace!("bootstrap.lib.run.select.accept", {"remote_addr": remote_addr});
                    let now = Instant::now();
                    let config = self.bootstrap_config.clone();

                    // clear IP history if necessary
                    if self.ip_hist_map.len() > config.ip_list_max_size {
                        self.ip_hist_map.retain(|_k, v| now.duration_since(*v) <= per_ip_min_interval);
                        if self.ip_hist_map.len() > config.ip_list_max_size {
                            // too many IPs are spamming us: clear cache
                            warn!("high bootstrap load: at least {} different IPs attempted bootstrap in the last {}ms", self.ip_hist_map.len(), config.per_ip_min_interval);
                            self.ip_hist_map.clear();
                        }
                    }

                    // check IP's bootstrap attempt history
                    match self.ip_hist_map.entry(remote_addr.ip()) {
                        hash_map::Entry::Occupied(mut occ) => {
                            if now.duration_since(*occ.get()) <= per_ip_min_interval {
                                let mut server = BootstrapServerBinder::new(dplx, self.keypair.clone(), config.max_bytes_read_write, config.max_bootstrap_message_size, config.thread_count, config.max_datastore_key_length, config.randomness_size_bytes);
                                let _ = match tokio::time::timeout(config.write_error_timeout.into(), server.send(BootstrapServerMessage::BootstrapError {
                                    error:
                                    format!("Your last bootstrap on this server was {:#?} ago and you have to wait {:#?} before retrying.", occ.get().elapsed(), per_ip_min_interval.saturating_sub(occ.get().elapsed()))
                                })).await {
                                    Err(_) => Err(std::io::Error::new(std::io::ErrorKind::TimedOut, "bootstrap error no available slots send timed out").into()),
                                    Ok(Err(e)) => Err(e),
                                    Ok(Ok(_)) => Ok(()),
                                };
                                // in list, non-expired => refuse
                                massa_trace!("bootstrap.lib.run.select.accept.refuse_limit", {"remote_addr": remote_addr});
                                continue;
                            } else {
                                // in list, expired
                                occ.insert(now);
                            }
                        },
                        hash_map::Entry::Vacant(vac) => {
                            vac.insert(now);
                        }
                    }

                    // load cache if absent
                    // if bootstrap_data.is_none() {
                    //     massa_trace!("bootstrap.lib.run.select.accept.cache_load.start", {});

                    //     // Note that all requests are done simultaneously except for the consensus graph that is done after the others.
                    //     // This is done to ensure that the execution bootstrap state is older than the consensus state.
                    //     // If the consensus state snapshot is older than the execution state snapshot,
                    //     //   the execution final ledger will be in the future after bootstrap, which causes an inconsistency.
                    //     let peer_boot = self.network_command_sender.get_bootstrap_peers().await?;
                    //     let graph_boot = self.consensus_command_sender.get_bootstrap_state().await?;
                    //     bootstrap_data = Some((graph_boot, peer_boot, self.final_state.clone()));
                    //     cache_timer.set(sleep(cache_timeout));
                    // }
                    // massa_trace!("bootstrap.lib.run.select.accept.cache_available", {});

                    // launch bootstrap

                    // let (data_graph, data_peers, data_execution) = bootstrap_data.clone().unwrap(); // will not panic (checked above)
                    let compensation_millis = self.compensation_millis;
                    let version = self.version;
                    let _consensus_command_sender = self.consensus_command_sender.clone();
                    let data_graph = self.consensus_controller.export_bootstrap_state();
                    let network_command_sender = self.network_command_sender.clone();
                    let data_execution = self.final_state.clone();
                    // let (data_graph, data_peers, data_execution) = bootstrap_data.clone().unwrap(); // will not panic (checked above)
                    let keypair = self.keypair.clone();
                    let config = self.bootstrap_config.clone();

                    bootstrap_sessions.push(async move {
<<<<<<< HEAD
                        let data_peers = network_command_sender.get_bootstrap_peers().await;
=======
                        //let (_, data_peers, _, _, _) = tokio::join!(consensus_command_sender.get_bootstrap_state(), network_command_sender.get_bootstrap_peers(), consensus_command_sender.get_bootstrap_state(), consensus_command_sender.get_bootstrap_state(), consensus_command_sender.get_bootstrap_state());
                        //let (data_peers, _, _, _, _, _, _, _, _, _) = tokio::join!(network_command_sender.get_bootstrap_peers(), async { tokio::time::sleep(tokio::time::Duration::from_millis(1000)).await }, async { vec![4u64; 40000000] }, async { vec![4u64; 40000000] },async { vec![4u64; 40000000] }, async { vec![4u64; 40000000] }, async { vec![4u64; 40000000] }, async { vec![4u64; 40000000] }, async { vec![4u64; 40000000] }, async { vec![4u64; 40000000] });
                        let (data_peers, _, _, _, _, _, _, _, _, _) = tokio::join!(network_command_sender.get_bootstrap_peers(), async { tokio::time::sleep(tokio::time::Duration::from_millis(1000)).await }, consensus_command_sender.get_bootstrap_state(), consensus_command_sender.get_bootstrap_state(), consensus_command_sender.get_bootstrap_state(), consensus_command_sender.get_bootstrap_state(), consensus_command_sender.get_bootstrap_state(), consensus_command_sender.get_bootstrap_state(), consensus_command_sender.get_bootstrap_state(), consensus_command_sender.get_bootstrap_state());
                        let data_graph: Result<BootstrapableGraph, String> = Ok(BootstrapableGraph {final_blocks: vec![]});
>>>>>>> 5adb5ddc
                        let data_graph = match data_graph {
                            Ok(v) => v,
                            Err(err) => {
                                warn!("could not retrieve consensus bootstrap state: {}", err);
                                return;
                            }
                        };
                        let data_peers = match data_peers {
                            Ok(v) => v,
                            Err(err) => {
                                warn!("could not retrieve bootstrap peers: {}", err);
                                return;
                            }
                        };
                        let mut server = BootstrapServerBinder::new(dplx, keypair, config.max_bytes_read_write, config.max_bootstrap_message_size, config.thread_count, config.max_datastore_key_length, config.randomness_size_bytes);
                        match manage_bootstrap(&config, &mut server, data_graph, data_peers, data_execution, compensation_millis, version).await {
                            Ok(_) => info!("bootstrapped peer {}", remote_addr),
                            Err(BootstrapError::ReceivedError(error)) => debug!("bootstrap serving error received from peer {}: {}", remote_addr, error),
                            Err(err) => {
                                debug!("bootstrap serving error for peer {}: {}", remote_addr, err);
                                // We allow unused result because we don't care if an error is thrown when sending the error message to the server we will close the socket anyway.
                                let _ = tokio::time::timeout(config.write_error_timeout.into(), server.send(BootstrapServerMessage::BootstrapError { error: err.to_string() })).await;
                            },
                        }

                    });
                    println!("DEBUG: Sessions: {:#?}", bootstrap_sessions.len());
                    massa_trace!("bootstrap.session.started", {"active_count": bootstrap_sessions.len()});
                } else {
                    let config = self.bootstrap_config.clone();
                    let mut server = BootstrapServerBinder::new(dplx, self.keypair.clone(), config.max_bytes_read_write, config.max_bootstrap_message_size, config.thread_count, config.max_datastore_key_length, config.randomness_size_bytes);
                    let _ = match tokio::time::timeout(config.clone().write_error_timeout.into(), server.send(BootstrapServerMessage::BootstrapError {
                        error: "Bootstrap failed because the bootstrap server currently has no slots available.".to_string()
                    })).await {
                        Err(_) => Err(std::io::Error::new(std::io::ErrorKind::TimedOut, "bootstrap error no available slots send timed out").into()),
                        Ok(Err(e)) => Err(e),
                        Ok(Ok(_)) => Ok(()),
                    };
                    debug!("did not bootstrap {}: no available slots", remote_addr);
                }
            }
        }

        Ok(())
    }
}

#[allow(clippy::too_many_arguments)]
pub async fn send_final_state_stream(
    server: &mut BootstrapServerBinder,
    last_key: Option<Vec<u8>>,
    final_state: Arc<RwLock<FinalState>>,
    slot: Option<Slot>,
    last_async_message_id: Option<AsyncMessageId>,
    last_cycle: Option<u64>,
    last_credits_slot: Option<Slot>,
    write_timeout: Duration,
) -> Result<(), BootstrapError> {
    let mut old_key = last_key;
    let mut old_last_async_id = last_async_message_id;
    let mut old_cycle = last_cycle;
    let mut old_credits_slot = last_credits_slot;
    let mut old_slot = slot;

    loop {
        // Scope of the read in the final state
        let ledger_data;
        let async_pool_data;
        let pos_cycle_data;
        let pos_credits_data;
        let final_state_changes;
        let current_slot;
        {
            // Get all data for the next message
            let final_state_read = final_state.read();
            let (data, new_last_key) =
                final_state_read
                    .ledger
                    .get_ledger_part(&old_key)
                    .map_err(|_| {
                        BootstrapError::GeneralError(
                            "Error on fetching ledger part of execution".to_string(),
                        )
                    })?;
            ledger_data = data;

            let (pool_data, new_last_async_pool_id) = final_state_read
                .async_pool
                .get_pool_part(old_last_async_id)?;
            async_pool_data = pool_data;

            let (cycle_data, new_last_cycle, cycle_completion) = final_state_read
                .pos_state
                .get_cycle_history_part(old_cycle)?;
            pos_cycle_data = cycle_data;

            let (credits_data, new_last_credits_slot) = final_state_read
                .pos_state
                .get_deferred_credits_part(old_credits_slot)?;
            pos_credits_data = credits_data;

            if let Some(slot) = old_slot && slot != final_state_read.slot {
                final_state_changes = final_state_read.get_state_changes_part(
                    slot,
                    old_key
                        .clone()
                        .map(|key| {
                            get_address_from_key(&key).ok_or_else(|| {
                                BootstrapError::GeneralError(
                                    "Malformed key in slot changes".to_string(),
                                )
                            })
                        })
                        .transpose()?,
                    old_last_async_id,
                    cycle_completion,
                );
            } else {
                final_state_changes = Ok(StateChanges::default());
            }

            // Assign value for next turn
            if new_last_key.is_some() || !ledger_data.is_empty() {
                old_key = new_last_key;
            }
            if new_last_async_pool_id.is_some() || !async_pool_data.is_empty() {
                old_last_async_id = new_last_async_pool_id;
            }
            if new_last_cycle.is_some() || !pos_cycle_data.is_empty() {
                old_cycle = new_last_cycle;
            }
            if new_last_credits_slot.is_some() || !pos_credits_data.is_empty() {
                old_credits_slot = new_last_credits_slot;
            }
            old_slot = Some(final_state_read.slot);
            current_slot = final_state_read.slot;
        }

        if !ledger_data.is_empty()
            || !async_pool_data.is_empty()
            || !pos_cycle_data.is_empty()
            || !pos_credits_data.is_empty()
        {
            if let Ok(final_state_changes) = final_state_changes {
                match tokio::time::timeout(
                    write_timeout,
                    server.send(BootstrapServerMessage::FinalStatePart {
                        ledger_data,
                        slot: current_slot,
                        async_pool_part: async_pool_data,
                        pos_cycle_part: pos_cycle_data,
                        pos_credits_part: pos_credits_data,
                        final_state_changes,
                    }),
                )
                .await
                {
                    Err(_) => Err(std::io::Error::new(
                        std::io::ErrorKind::TimedOut,
                        "bootstrap ask ledger part send timed out",
                    )
                    .into()),
                    Ok(Err(e)) => Err(e),
                    Ok(Ok(_)) => Ok(()),
                }?;
            } else {
                match tokio::time::timeout(
                    write_timeout,
                    server.send(BootstrapServerMessage::SlotTooOld),
                )
                .await
                {
                    Err(_) => Err(std::io::Error::new(
                        std::io::ErrorKind::TimedOut,
                        "bootstrap ask ledger part send timed out",
                    )
                    .into()),
                    Ok(Err(e)) => Err(e),
                    Ok(Ok(_)) => Ok(()),
                }?;
                break;
            }
        } else {
            // There is no ledger data nor async pool data.
            match tokio::time::timeout(
                write_timeout,
                server.send(BootstrapServerMessage::FinalStateFinished),
            )
            .await
            {
                Err(_) => Err(std::io::Error::new(
                    std::io::ErrorKind::TimedOut,
                    "bootstrap ask ledger part send timed out",
                )
                .into()),
                Ok(Err(e)) => Err(e),
                Ok(Ok(_)) => Ok(()),
            }?;
            break;
        }
    }
    Ok(())
}

#[allow(clippy::too_many_arguments)]
async fn manage_bootstrap(
    bootstrap_config: &BootstrapConfig,
    server: &mut BootstrapServerBinder,
    data_graph: BootstrapableGraph,
    data_peers: BootstrapPeers,
    final_state: Arc<RwLock<FinalState>>,
    compensation_millis: i64,
    version: Version,
) -> Result<(), BootstrapError> {
    massa_trace!("bootstrap.lib.manage_bootstrap", {});
    let read_error_timeout: std::time::Duration = bootstrap_config.read_error_timeout.into();

    match tokio::time::timeout(
        bootstrap_config.read_timeout.into(),
        server.handshake(version),
    )
    .await
    {
        Err(_) => {
            return Err(std::io::Error::new(
                std::io::ErrorKind::TimedOut,
                "bootstrap handshake send timed out",
            )
            .into())
        }
        Ok(Err(e)) => return Err(e),
        Ok(Ok(_)) => (),
    };

    match tokio::time::timeout(read_error_timeout, server.next()).await {
        Err(_) => (),
        Ok(Err(e)) => return Err(e),
        Ok(Ok(BootstrapClientMessage::BootstrapError { error })) => {
            return Err(BootstrapError::GeneralError(error))
        }
        Ok(Ok(msg)) => return Err(BootstrapError::UnexpectedClientMessage(msg)),
    };

    let write_timeout: std::time::Duration = bootstrap_config.write_timeout.into();

    // Sync clocks.
    let server_time = MassaTime::now(compensation_millis)?;

    match tokio::time::timeout(
        write_timeout,
        server.send(BootstrapServerMessage::BootstrapTime {
            server_time,
            version,
        }),
    )
    .await
    {
        Err(_) => Err(std::io::Error::new(
            std::io::ErrorKind::TimedOut,
            "bootstrap clock send timed out",
        )
        .into()),
        Ok(Err(e)) => Err(e),
        Ok(Ok(_)) => Ok(()),
    }?;

<<<<<<< HEAD
    loop {
=======
    //data_graph.final_blocks.clear();
    let result = loop {
        println!("DEBUG: Write timeout: {:#?}", write_timeout);
>>>>>>> 5adb5ddc
        match tokio::time::timeout(bootstrap_config.read_timeout.into(), server.next()).await {
            Err(_) => break Ok(()),
            Ok(Err(e)) => break Err(e),
            Ok(Ok(msg)) => match msg {
                BootstrapClientMessage::AskBootstrapPeers => {
                    match tokio::time::timeout(
                        write_timeout,
                        server.send(BootstrapServerMessage::BootstrapPeers {
                            peers: data_peers.clone(),
                        }),
                    )
                    .await
                    {
                        Err(_) => Err(std::io::Error::new(
                            std::io::ErrorKind::TimedOut,
                            "bootstrap peers send timed out",
                        )
                        .into()),
                        Ok(Err(e)) => Err(e),
                        Ok(Ok(_)) => Ok(()),
                    }?;
                }
                BootstrapClientMessage::AskFinalStatePart {
                    last_key,
                    slot,
                    last_async_message_id,
                    last_cycle,
                    last_credits_slot,
                } => {
                    send_final_state_stream(
                        server,
                        last_key,
                        final_state.clone(),
                        slot,
                        last_async_message_id,
                        last_cycle,
                        last_credits_slot,
                        write_timeout,
                    )
                    .await?;
                }
                BootstrapClientMessage::AskConsensusState => {
                    match tokio::time::timeout(
                        write_timeout,
                        server.send(BootstrapServerMessage::ConsensusState {
                            graph: BootstrapableGraph{final_blocks: vec![]},
                        }),
                    )
                    .await
                    {
                        Err(_) => Err(std::io::Error::new(
                            std::io::ErrorKind::TimedOut,
                            "bootstrap consensus state send timed out",
                        )
                        .into()),
                        Ok(Err(e)) => Err(e),
                        Ok(Ok(_)) => Ok(()),
                    }?;
                }
                BootstrapClientMessage::BootstrapSuccess => {
                    break Ok(())
                },
                BootstrapClientMessage::BootstrapError { error } => {
                    break Err(BootstrapError::ReceivedError(error));
                }
            },
        };
    }
}<|MERGE_RESOLUTION|>--- conflicted
+++ resolved
@@ -13,7 +13,7 @@
 use massa_graph::BootstrapableGraph;
 use massa_ledger_exports::get_address_from_key;
 use massa_logging::massa_trace;
-use massa_models::{slot::Slot, version::Version, block::BlockId};
+use massa_models::{slot::Slot, version::Version};
 use massa_network_exports::{BootstrapPeers, NetworkCommandSender};
 use massa_signature::KeyPair;
 use massa_time::MassaTime;
@@ -224,14 +224,7 @@
                     let config = self.bootstrap_config.clone();
 
                     bootstrap_sessions.push(async move {
-<<<<<<< HEAD
                         let data_peers = network_command_sender.get_bootstrap_peers().await;
-=======
-                        //let (_, data_peers, _, _, _) = tokio::join!(consensus_command_sender.get_bootstrap_state(), network_command_sender.get_bootstrap_peers(), consensus_command_sender.get_bootstrap_state(), consensus_command_sender.get_bootstrap_state(), consensus_command_sender.get_bootstrap_state());
-                        //let (data_peers, _, _, _, _, _, _, _, _, _) = tokio::join!(network_command_sender.get_bootstrap_peers(), async { tokio::time::sleep(tokio::time::Duration::from_millis(1000)).await }, async { vec![4u64; 40000000] }, async { vec![4u64; 40000000] },async { vec![4u64; 40000000] }, async { vec![4u64; 40000000] }, async { vec![4u64; 40000000] }, async { vec![4u64; 40000000] }, async { vec![4u64; 40000000] }, async { vec![4u64; 40000000] });
-                        let (data_peers, _, _, _, _, _, _, _, _, _) = tokio::join!(network_command_sender.get_bootstrap_peers(), async { tokio::time::sleep(tokio::time::Duration::from_millis(1000)).await }, consensus_command_sender.get_bootstrap_state(), consensus_command_sender.get_bootstrap_state(), consensus_command_sender.get_bootstrap_state(), consensus_command_sender.get_bootstrap_state(), consensus_command_sender.get_bootstrap_state(), consensus_command_sender.get_bootstrap_state(), consensus_command_sender.get_bootstrap_state(), consensus_command_sender.get_bootstrap_state());
-                        let data_graph: Result<BootstrapableGraph, String> = Ok(BootstrapableGraph {final_blocks: vec![]});
->>>>>>> 5adb5ddc
                         let data_graph = match data_graph {
                             Ok(v) => v,
                             Err(err) => {
@@ -498,13 +491,7 @@
         Ok(Ok(_)) => Ok(()),
     }?;
 
-<<<<<<< HEAD
     loop {
-=======
-    //data_graph.final_blocks.clear();
-    let result = loop {
-        println!("DEBUG: Write timeout: {:#?}", write_timeout);
->>>>>>> 5adb5ddc
         match tokio::time::timeout(bootstrap_config.read_timeout.into(), server.next()).await {
             Err(_) => break Ok(()),
             Ok(Err(e)) => break Err(e),
@@ -550,7 +537,7 @@
                     match tokio::time::timeout(
                         write_timeout,
                         server.send(BootstrapServerMessage::ConsensusState {
-                            graph: BootstrapableGraph{final_blocks: vec![]},
+                            graph: data_graph.clone(),
                         }),
                     )
                     .await
